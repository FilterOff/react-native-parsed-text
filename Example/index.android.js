--- conflicted
+++ resolved
@@ -5,12 +5,7 @@
 'use strict';
 
 import React from 'react';
-<<<<<<< HEAD
-import ReactNative from 'react-native';
-const { AppRegistry, StyleSheet, View } = ReactNative;
-=======
 import { AppRegistry, StyleSheet, View } from 'react-native';
->>>>>>> c909f64e
 
 import ParsedText from 'react-native-parsed-text';
 
